---
-- @Liquipedia
-- wiki=commons
-- page=Module:Infobox/Person
--
-- Please see https://github.com/Liquipedia/Lua-Modules to contribute
--

local Array = require('Module:Array')
local Class = require('Module:Class')
local Lua = require('Module:Lua')
local Logic = require('Module:Logic')
local Namespace = require('Module:Namespace')
local Page = require('Module:Page')
local String = require('Module:StringUtils')
local Table = require('Module:Table')
local Variables = require('Module:Variables')
local WarningBox = require('Module:WarningBox')

local AgeCalculation = Lua.import('Module:AgeCalculation', {requireDevIfEnabled = true})
local BasicInfobox = Lua.import('Module:Infobox/Basic', {requireDevIfEnabled = true})
local Earnings = Lua.import('Module:Earnings', {requireDevIfEnabled = true})
local Links = Lua.import('Module:Links', {requireDevIfEnabled = true})
local Flags = Lua.import('Module:Flags', {requireDevIfEnabled = true})
local Region = Lua.import('Module:Region', {requireDevIfEnabled = true})

local Widgets = require('Module:Infobox/Widget/All')
local Header = Widgets.Header
local Title = Widgets.Title
local Cell = Widgets.Cell
local Center = Widgets.Center
local Builder = Widgets.Builder
local Customizable = Widgets.Customizable

local Person = Class.new(BasicInfobox)

Person.warnings = {}

local Language = mw.language.new('en')
local _LINK_VARIANT = 'player'
local _shouldStoreData
local _region
local _COUNTRIES_EASTERN_NAME_ORDER = {
	'China',
	'Taiwan',
	'Hong Kong',
	'Vietnam',
	'South Korea',
	'Cambodia'
}
local STATUS_INACTIVE = 'inactive'
local STATUS_BANNED = 'banned'
local STATUS_RETIRED = 'retired'

function Person.run(frame)
	local person = Person(frame)
	return person:createInfobox()
end

function Person:createInfobox()
	local infobox = self.infobox
	local args = self.args

	if String.isEmpty(args.id) then
		error('You need to specify an "id"')
	end

	-- check if non-representing is used and set an according value in self
	-- so it can be accessed in the /Custom modules
	args.country = self:getStandardNationalityValue(args.country or args.nationality)
	if args.country == self:getStandardNationalityValue('non-representing') then
		self.nonRepresenting = true
	end

	args = self:_flipNameOrder(args)

	_shouldStoreData = self:shouldStoreData(args)
	-- set custom variables here already so they are available
	-- in functions we call from here on
	self:defineCustomPageVariables(args)

	--set those already here as they are needed in several functions below
	local links = Links.transform(args)
	local personType = self:getPersonType(args)
	--make earnings values available in the /Custom modules
	self.totalEarnings, self.earningsPerYear = self:calculateEarnings(args)

	local ageCalculationSuccess, age = pcall(AgeCalculation.run, {
			birthdate = args.birth_date,
			birthlocation = args.birth_location,
			deathdate = args.death_date,
			shouldstore = _shouldStoreData
		})
	if not ageCalculationSuccess then
		table.insert(infobox.warnings, self:_createAgeCalculationErrorMessage(age))
		age = {}
	end

	local widgets = {
		Header{
			name = self:nameDisplay(args),
			image = args.image,
			imageDefault = args.default,
			subHeader = self:subHeaderDisplay(args),
			size = args.imagesize,
		},
		Center{content = {args.caption}},
		Title{name = (args.informationType or 'Player') .. ' Information'},
		Cell{name = 'Name', content = {args.name}},
		Cell{name = 'Romanized Name', content = {args.romanized_name}},
		Customizable{id = 'nationality', children = {
				Cell{name = 'Nationality', content = self:_createLocations(args, personType.category)}
			}
		},
		Cell{name = 'Born', content = {age.birth}},
		Cell{name = 'Died', content = {age.death}},
		Customizable{id = 'region', children = {
			Cell{name = 'Region', content = {
						self:_createRegion(args.region, args.country)
					}
				}
			}
		},
		Customizable{id = 'status', children = {
			Cell{name = 'Status', content = { args.status }
				}
			}
		},
		Customizable{id = 'role', children = {
			Cell{name = 'Role', content = { args.role }
				}
			}
		},
		Customizable{id = 'teams', children = {
			Builder{builder = function()
				local teams = {
					self:_createTeam(args.team, args.teamlink),
					self:_createTeam(args.team2, args.team2link),
					self:_createTeam(args.team3, args.team3link),
					self:_createTeam(args.team4, args.team4link),
					self:_createTeam(args.team5, args.team5link)
				}
				return {Cell{
					name = #teams > 1 and 'Teams' or 'Team',
					content = teams
				}}
			end}
		}},
		Cell{name = 'Alternate IDs', content = {
				table.concat(
					Array.map(mw.text.split(args.ids or args.alternateids or '', ',', true), String.trim),
					', '
				)
			}
		},
		Cell{name = 'Nicknames', content = {args.nicknames}},
		Builder{
			builder = function()
				if self.totalEarnings and self.totalEarnings ~= 0 then
					return {
						Cell{name = 'Approx. Total Winnings', content = {'$' .. Language:formatNum(self.totalEarnings)}},
					}
				end
			end
		},
		Customizable{id = 'custom', children = {}},
		Builder{
			builder = function()
				if not Table.isEmpty(links) then
					return {
						Title{name = 'Links'},
						Widgets.Links{content = links, variant = _LINK_VARIANT}
					}
				end
			end
		},
		Customizable{id = 'achievements', children = {
				Builder{
					builder = function()
						if not String.isEmpty(args.achievements) then
							return {
								Title{name = 'Achievements'},
								Center{content = {args.achievements}}
							}
						end
					end
				},
			}
		},
		Customizable{id = 'history', children = {
				Builder{
					builder = function()
						if not String.isEmpty(args.history) then
							return {
								Title{name = 'History'},
								Center{content = {args.history}}
							}
						end
					end
				},
			}
		},
		Center{content = {args.footnotes}},
		Customizable{id = 'customcontent', children = {}},
	}

	infobox:bottom(self:createBottomContent())

	if _shouldStoreData then
		local statusToStore = self:getStatusToStore(args)
		self:_definePageVariables(args)
		self:_setLpdbData(
			args,
			links,
			statusToStore,
			personType.store
		)
		infobox:categories(unpack(self:getCategories(
			args,
			age.birth,
			personType.category,
			statusToStore
		)))
	end

	local builtInfobox = infobox:widgetInjector(self:createWidgetInjector()):build(widgets)
	return tostring(builtInfobox) .. WarningBox.displayAll(self.warnings)
end

function Person:_definePageVariables(args)
	Variables.varDefine('firstname', args.givenname)
	Variables.varDefine('lastname', args.familyname)
end

function Person:_setLpdbData(args, links, status, personType)
	links = Links.makeFullLinksForTableItems(links, _LINK_VARIANT)

	local teamLink, teamTemplate
	local team = args.teamlink or args.team
	if team and mw.ext.TeamTemplate.teamexists(team) then
		local teamRaw = mw.ext.TeamTemplate.raw(team)
		teamLink = teamRaw.page
		teamTemplate = teamRaw.templatename
	end

	local lpdbData = {
		id = args.id or mw.title.getCurrentTitle().prefixedText,
		alternateid = args.ids,
		name = args.romanized_name or args.name,
		romanizedname = args.romanized_name or args.name,
		localizedname = String.isNotEmpty(args.romanized_name) and args.name or nil,
		nationality = args.country, -- already standardized above
		nationality2 = self:getStandardNationalityValue(args.country2 or args.nationality2),
		nationality3 = self:getStandardNationalityValue(args.country3 or args.nationality3),
		birthdate = Variables.varDefault('player_birthdate'),
		deathdate = Variables.varDefault('player_deathdate'),
		image = args.image,
		region = _region,
		team = teamLink or team,
		teampagename = mw.ext.TeamLiquidIntegration.resolve_redirect(teamLink or team or ''):gsub(' ', '_'),
		teamtemplate = teamTemplate,
		status = status,
		type = personType,
		earnings = self.totalEarnings,
		links = links,
		extradata = {
			firstname = args.givenname,
			lastname = args.familyname,
		},
	}

	for year, earningsOfYear in pairs(self.earningsPerYear or {}) do
		lpdbData.extradata['earningsin' .. year] = earningsOfYear
	end

	-- Store additional team-templates in extradata
	for teamKey, otherTeam, teamIndex in Table.iter.pairsByPrefix(args, 'team', {requireIndex = false}) do
		if teamIndex > 1 then
			otherTeam = args[teamKey .. 'link'] or otherTeam
			lpdbData.extradata[teamKey] = (mw.ext.TeamTemplate.raw(otherTeam) or {}).templatename
		end
	end

	lpdbData = self:adjustLPDB(lpdbData, args, personType)
	lpdbData.extradata = mw.ext.LiquipediaDB.lpdb_create_json(lpdbData.extradata)
	lpdbData.links = mw.ext.LiquipediaDB.lpdb_create_json(lpdbData.links)
	local storageType = self:getStorageType(args, personType, status)

	mw.ext.LiquipediaDB.lpdb_player(storageType .. '_' .. args.id, lpdbData)
end

-- Allows this function to be used in /Custom
function Person:getStandardNationalityValue(nationality)
	if String.isEmpty(nationality) then
		return
	end

	local nationalityToStore = Flags.CountryName(nationality)

	if String.isEmpty(nationalityToStore) then
		table.insert(
			self.warnings,
			'"' .. nationality .. '" is not supported as a value for nationalities'
		)
		return
	end

	return nationalityToStore
end

--- Allows for overriding this functionality
function Person:defineCustomPageVariables(args)
end

--- Allows for overriding this functionality
function Person:getStorageType(args, personType, status)
	return string.lower(personType)
end

--- Allows for overriding this functionality
function Person:adjustLPDB(lpdbData, args, personType)
	return lpdbData
end

--- Allows for overriding this functionality
function Person:getPersonType(args)
	return { store = 'Player', category = 'Player'}
end

--- Allows for overriding this functionality
function Person:getStatusToStore(args)
	return args.status
end

--- Allows for overriding this functionality
--- Decides if we store in LPDB and Vars or not
function Person:shouldStoreData(args)
	return Namespace.isMain() and
		not Logic.readBool(Variables.varDefault('disable_LPDB_storage'))
end

--- Allows for overriding this functionality
--- e.g. to add faction icons to the display for SC2, SC, WC
function Person:nameDisplay(args)
	local team = args.teamlink or args.team
	local team2 = args.team2link or args.team2
	local icon = team and mw.ext.TeamTemplate.teamexists(team) and mw.ext.TeamTemplate.teamicon(team)
	local icon2 = mw.ext.TeamTemplate.teamexists(team2) and mw.ext.TeamTemplate.teamicon(team2)

	local display = args.id
	if icon then
		display = icon .. '&nbsp;' .. display
	end
	if icon2 then
		display = display .. ' ' .. icon2
	end

	return display
end

--- Allows for overriding this functionality
function Person:subHeaderDisplay(args)
	return args.localid
end

--- Allows for overriding this functionality
function Person:calculateEarnings(args)
	local totalEarnings, earningsPerYear = Earnings.calculateForPlayer{
		player = args.earnings or self.pagename,
		perYear = true
	}

	-- store earnings values in wiki variables for storage in SMW
	for year, earningsOfYear in pairs(earningsPerYear) do
		Variables.varDefine('earningsin' .. year, earningsOfYear)
	end
	Variables.varDefine('earnings', totalEarnings)

	return totalEarnings, earningsPerYear
end

function Person:_createRegion(region, country)
<<<<<<< HEAD
	region = Region.run{region = region, country = country}
	if type(region) == 'table' then
		_region = region.region
		return region.display
	end
=======
	local regionData = Region.run({region = region, country = country})
	_region = regionData.region

	return regionData.display
>>>>>>> 8b34a655
end

function Person:_createLocations(args, personType)
	local countryDisplayData = {}
	local country = args.country or args.country1 or args.nationality or args.nationality1

	countryDisplayData[1] = self:_createLocation(country, args.location, personType)

	local index = 2
	country = args['country2'] or args['nationality2']
	while(not String.isEmpty(country)) do
		countryDisplayData[index] = self:_createLocation(country, args['location' .. index], personType)
		index = index + 1
		country = args['country' .. index] or args['nationality' .. index]
	end

	return countryDisplayData
end

function Person:_createLocation(country, location, personType)
	if String.isEmpty(country) then
		return
	end
	local countryDisplay = Flags.CountryName(country)
	local demonym = Flags.getLocalisation(countryDisplay) or ''

	if _shouldStoreData then
		self.infobox:categories(demonym .. ' ' .. personType .. 's')
	end

	return Flags.Icon({flag = country, shouldLink = true}) .. '&nbsp;' ..
		'[[:Category:' .. countryDisplay .. '|' .. countryDisplay .. ']]' ..
		(location ~= nil and (',&nbsp;' .. location) or '')
end

function Person:_createTeam(team, link)
	link = link or team
	if String.isEmpty(link) then
		return
	end

	if mw.ext.TeamTemplate.teamexists(link) then
		local data = mw.ext.TeamTemplate.raw(link)
		link, team = data.page, data.name
	end

	return Page.makeInternalLink({onlyIfExists = true}, team, link) or team
end

--- Allows for overriding this functionality
function Person:getCategories(args, birthDisplay, personType, status)
	if _shouldStoreData then
		local team = args.teamlink or args.team
		local categories = { personType .. 's' }

		if
			not self.nonRepresenting and (args.country2 or args.nationality2)
			or args.country3
			or args.nationality3
		then
			table.insert(categories, 'Dual Citizenship ' .. personType .. 's')
		end
		if args.death_date then
			table.insert(categories, 'Deceased ' .. personType .. 's')
		elseif Logic.readBool(args.retired)
			or string.lower(status or '') == STATUS_RETIRED
			or string.match(args.retired or '', '%d%d%d%d')--if retired has year set apply the retired category
		then
			table.insert(categories, 'Retired ' .. personType .. 's')
		elseif string.lower(status or '') == STATUS_INACTIVE then
			table.insert(categories, 'Inactive ' .. personType .. 's')
		elseif string.lower(status or '') == STATUS_BANNED then
			table.insert(categories, 'Banned ' .. personType .. 's')
		else
			table.insert(categories, 'Active ' .. personType .. 's')
			if String.isEmpty(team) then
				table.insert(categories, 'Teamless ' .. personType .. 's')
			end
		end
		if not args.image then
			table.insert(categories, personType .. 's with no profile picture')
		end
		if String.isEmpty(birthDisplay) then
			table.insert(categories, personType .. 's with unknown birth date')
		end

		if String.isNotEmpty(team) and not mw.ext.TeamTemplate.teamexists(team) then
			table.insert(categories, 'Players with invalid team')
		end

		return self:getWikiCategories(categories)
	end
	return {}
end

--- Allows for overriding this functionality
function Person:getWikiCategories(categories)
	return categories
end

-- Return formatted message text for an error.
function Person:_createAgeCalculationErrorMessage(text)
	text = string.gsub(text or '', 'Module:AgeCalculation:%d+: ', '')
	if _shouldStoreData then
		self.infobox.categories('Players with age error')
	end
	return mw.text.nowiki(text)
end

function Person:_flipNameOrder(args)
	if not Logic.readBool(args.nonameflip) and Table.includes(_COUNTRIES_EASTERN_NAME_ORDER, args.country) then
		args.givenname, args.familyname = args.familyname, args.givenname
	end
	return args
end

return Person<|MERGE_RESOLUTION|>--- conflicted
+++ resolved
@@ -380,18 +380,10 @@
 end
 
 function Person:_createRegion(region, country)
-<<<<<<< HEAD
-	region = Region.run{region = region, country = country}
-	if type(region) == 'table' then
-		_region = region.region
-		return region.display
-	end
-=======
 	local regionData = Region.run({region = region, country = country})
 	_region = regionData.region
 
 	return regionData.display
->>>>>>> 8b34a655
 end
 
 function Person:_createLocations(args, personType)
