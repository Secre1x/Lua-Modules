---
-- @Liquipedia
-- wiki=halo
-- page=Module:Infobox/Team/Custom
--
-- Please see https://github.com/Liquipedia/Lua-Modules to contribute
--

local Class = require('Module:Class')
<<<<<<< HEAD
local String = require('Module:String')
=======
local Lua = require('Module:Lua')
local Region = require('Module:Region')
>>>>>>> ae1bff03

local Injector = Lua.import('Module:Infobox/Widget/Injector', {requireDevIfEnabled = true})
local Team = Lua.import('Module:Infobox/Team', {requireDevIfEnabled = true})

local Widgets = require('Module:Infobox/Widget/All')
local Cell = Widgets.Cell

local CustomTeam = Class.new()

function CustomTeam.run(frame)
	local team = Team(frame)
	team.addToLpdb = CustomTeam.addToLpdb
<<<<<<< HEAD
	return team:createInfobox(frame)
=======
	team.createWidgetInjector = CustomTeam.createWidgetInjector
	return team:createInfobox()
>>>>>>> ae1bff03
end

function CustomTeam:addToLpdb(lpdbData, args)
<<<<<<< HEAD
	if not String.isEmpty(args.teamcardimage) then
		lpdbData.logo = 'File:' .. args.teamcardimage
	elseif not String.isEmpty(args.image) then
		lpdbData.logo = 'File:' .. args.image
	end
=======
	lpdbData.region = _region
>>>>>>> ae1bff03

	return lpdbData
end

return CustomTeam<|MERGE_RESOLUTION|>--- conflicted
+++ resolved
@@ -7,12 +7,9 @@
 --
 
 local Class = require('Module:Class')
-<<<<<<< HEAD
-local String = require('Module:String')
-=======
 local Lua = require('Module:Lua')
 local Region = require('Module:Region')
->>>>>>> ae1bff03
+local String = require('Module:String')
 
 local Injector = Lua.import('Module:Infobox/Widget/Injector', {requireDevIfEnabled = true})
 local Team = Lua.import('Module:Infobox/Team', {requireDevIfEnabled = true})
@@ -24,27 +21,7 @@
 
 function CustomTeam.run(frame)
 	local team = Team(frame)
-	team.addToLpdb = CustomTeam.addToLpdb
-<<<<<<< HEAD
-	return team:createInfobox(frame)
-=======
-	team.createWidgetInjector = CustomTeam.createWidgetInjector
 	return team:createInfobox()
->>>>>>> ae1bff03
-end
-
-function CustomTeam:addToLpdb(lpdbData, args)
-<<<<<<< HEAD
-	if not String.isEmpty(args.teamcardimage) then
-		lpdbData.logo = 'File:' .. args.teamcardimage
-	elseif not String.isEmpty(args.image) then
-		lpdbData.logo = 'File:' .. args.image
-	end
-=======
-	lpdbData.region = _region
->>>>>>> ae1bff03
-
-	return lpdbData
 end
 
 return CustomTeam