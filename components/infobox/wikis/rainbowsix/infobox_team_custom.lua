---
-- @Liquipedia
-- wiki=rainbowsix
-- page=Module:Infobox/Team/Custom
--
-- Please see https://github.com/Liquipedia/Lua-Modules to contribute
--

local Class = require('Module:Class')
local Lua = require('Module:Lua')
local Template = require('Module:Template')
local Variables = require('Module:Variables')

local Team = Lua.import('Module:Infobox/Team', {requireDevIfEnabled = true})

local CustomTeam = Class.new()

local _team

function CustomTeam.run(frame)
	local team = Team(frame)
	_team = team
	team.createBottomContent = CustomTeam.createBottomContent
	team.addToLpdb = CustomTeam.addToLpdb
	team.defineCustomPageVariables = CustomTeam.defineCustomPageVariables
	return team:createInfobox()
end

function CustomTeam:createBottomContent()
	return Template.expandTemplate(
		mw.getCurrentFrame(),
		'Upcoming and ongoing matches of',
		{team = _team.name or _team.pagename}
	)
end

function CustomTeam:addToLpdb(lpdbData, args)
<<<<<<< HEAD
	if not String.isEmpty(args.teamcardimage) then
		lpdbData.logo = 'File:' .. args.teamcardimage
	elseif not String.isEmpty(args.image) then
		lpdbData.logo = 'File:' .. args.image
	end
=======
	lpdbData.region = Variables.varDefault('region', '')
>>>>>>> ae1bff03

	return lpdbData
end

function CustomTeam:defineCustomPageVariables(args)
	Variables.varDefine('team_captain', args.captain)
end

return CustomTeam<|MERGE_RESOLUTION|>--- conflicted
+++ resolved
@@ -21,7 +21,6 @@
 	local team = Team(frame)
 	_team = team
 	team.createBottomContent = CustomTeam.createBottomContent
-	team.addToLpdb = CustomTeam.addToLpdb
 	team.defineCustomPageVariables = CustomTeam.defineCustomPageVariables
 	return team:createInfobox()
 end
@@ -34,20 +33,6 @@
 	)
 end
 
-function CustomTeam:addToLpdb(lpdbData, args)
-<<<<<<< HEAD
-	if not String.isEmpty(args.teamcardimage) then
-		lpdbData.logo = 'File:' .. args.teamcardimage
-	elseif not String.isEmpty(args.image) then
-		lpdbData.logo = 'File:' .. args.image
-	end
-=======
-	lpdbData.region = Variables.varDefault('region', '')
->>>>>>> ae1bff03
-
-	return lpdbData
-end
-
 function CustomTeam:defineCustomPageVariables(args)
 	Variables.varDefine('team_captain', args.captain)
 end
